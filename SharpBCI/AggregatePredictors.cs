﻿using System;
using System.Linq;
<<<<<<< HEAD
using System.Collections.Generic;

namespace SharpBCI
{
=======
using System.Collections.Generic;

namespace SharpBCI
{
>>>>>>> 9838f761
    public interface IPredictor<T>
    {
        void AddTrainingData(int label, T data);
        void ClearTrainingData();
        int Predict(T test);
    }

    public interface IPredictorPipeable : IPipeable
    {
        void StartTraining(int id);
        void StopTraining(int id);
        void ClearTrainingData();
    }

    /**
	 * A pipeable which aggregates received EEGEvents into an array based on the reported EEGEvent timestamp
	 * and then uses an IPredictor<EEGEvent[]> to train/classify on them
	 */
    public class AggregatePredictionPipeable : Pipeable, IPredictorPipeable
    {

        public static int ID_PREDICT = 0;

        IPredictor<EEGEvent[]> predictor;
        int trainingId = ID_PREDICT;
        DateTime currentTimeStep;
        EEGEvent[] buffer;
        EEGDataType[] types;
        Dictionary<EEGDataType, int> indexMap;

        public AggregatePredictionPipeable(int channels, int k, double thresholdProb, object[] typeNames)
            : this(channels, k, thresholdProb, typeNames.Select((x) => (EEGDataType)Enum.Parse(typeof(EEGDataType), (string)x)).ToArray()){

        }

        public AggregatePredictionPipeable(int channels, int k, double thresholdProb, EEGDataType[] types)
        {
            if (channels <= 0 || k <= 0 || thresholdProb < 0 || thresholdProb >= 1)
                throw new ArgumentOutOfRangeException();

            if (types.Length == 0 || types == null)
                throw new ArgumentOutOfRangeException();
            this.types = types;

            buffer = new EEGEvent[types.Length];

            predictor = new AggregateKNNCorrelationPredictor(channels, k, thresholdProb, types);
            indexMap = new Dictionary<EEGDataType, int>();
            for (int i = 0; i < types.Length; i++)
            {
                indexMap.Add(types[i], i);
            }
        }

        public void ClearTrainingData()
        {
            predictor.ClearTrainingData();
        }

        public void StartTraining(int id)
        {
            if (trainingId != ID_PREDICT)
                throw new InvalidOperationException("Training already started");
            trainingId = id;
        }


        public void StopTraining(int id)
        {
            if (trainingId == ID_PREDICT)
                throw new InvalidOperationException("No training started");
            trainingId = ID_PREDICT;
        }

        protected override bool Process(object item)
        {
            EEGEvent evt = (EEGEvent)item;
            if (!types.Contains(evt.type))
                return true;

            if (evt.timestamp != currentTimeStep)
            {
                CheckBufferAndPredict();
                currentTimeStep = evt.timestamp;
            }

            buffer[indexMap[evt.type]] = evt;

            return true;
        }

        void CheckBufferAndPredict()
        {
            for (int i = 0; i < buffer.Length; i++)
            {
                if (buffer[i] == null) return;
            }

            if (trainingId == ID_PREDICT)
            {
                var prediction = predictor.Predict(buffer);
                if (prediction != -1)
                    Logger.Log(string.Format("Predicted: {0}", prediction));
                Add(new TrainedEvent(prediction));
            }
            else
            {
                predictor.AddTrainingData(trainingId, buffer);
            }

            buffer = new EEGEvent[types.Length];
        }
    }

    /**
	 * An IPredictor which uses a 3-dimensional loci of points in the form of an array of EEGEvent's to classify EEG data
	 */

    public abstract class Predictor : IPredictor<EEGEvent[]>
    {

        protected readonly Dictionary<EEGDataType, int> bandLookup = new Dictionary<EEGDataType, int>();
        protected readonly Dictionary<int, List<double[][]>> trainingData = new Dictionary<int, List<double[][]>>();
        protected readonly EEGDataType[] bands;
        protected readonly int channels;
        protected readonly int k;
        protected readonly double thresholdProb;
        protected double[] bandWeights, channelWeights;

        public Predictor(int channels, int k, double thresholdProb, EEGDataType[] bands)
        {

            if (channels <= 0 || k <= 0 || thresholdProb < 0 || thresholdProb >= 1)
                throw new ArgumentOutOfRangeException();

            if (bands == null || bands.Length == 0)
                throw new ArgumentOutOfRangeException();

            this.channels = channels;
            this.channelWeights = Enumerable.Repeat<double>(1, channels).ToArray();
            this.bands = bands;
            this.bandWeights = Enumerable.Repeat<double>(1, bands.Length).ToArray();
            this.k = k;
            this.thresholdProb = thresholdProb;

            for (int i = 0; i < bands.Length; i++)
            {
                bandLookup.Add(bands[i], i);
            }
        }

        public void AddTrainingData(int id, EEGEvent[] events)
        {
            if (!trainingData.ContainsKey(id))
                trainingData.Add(id, new List<double[][]>());
            trainingData[id].Add(TransformToBandSpace(events));
        }

        public void ClearTrainingData()
        {
            trainingData.Clear();
        }

        public int Predict(EEGEvent[] events)
        {
            var nearestNeighbors = ComputeDistances(TransformToBandSpace(events));

            if (nearestNeighbors == null)
                return -1;

            int prediction = Vote(nearestNeighbors);

            return prediction;

        }

        public List<KeyValuePair<int, double>> ComputeDistances(double[][] data)
        {
            var distances = new List<KeyValuePair<int, double>>();

            // O(N) * O(|channels|) * O(|bands|) performance
            foreach (var pair in trainingData)
            {
                foreach (var point in pair.Value)
                {
                    double dist = Distance(data, point);
                    distances.Add(new KeyValuePair<int, double>(pair.Key, dist));
                }
            }

            if (distances.Count == 0)
                return null;

            return distances.ToList();
        }

        public int Vote(List<KeyValuePair<int, double>> distances)
        {
            var nearestNeighbors = distances.OrderByDescending((x) => x.Value).Take(k);

            // use a plurality voting system weighted by distance from us
            double voteSum = 0;
            Dictionary<int, double> votes = new Dictionary<int, double>();
            foreach (var neighbor in nearestNeighbors)
            {
                if (!votes.ContainsKey(neighbor.Key))
                    votes.Add(neighbor.Key, 0);
                var vote = 1.0 / neighbor.Value;
                votes[neighbor.Key] += vote;
                voteSum += vote;
            }

            var winner = votes.OrderBy((x) => x.Value).First();
            return winner.Value / voteSum > thresholdProb ? winner.Key : -1;
        }


        double[][] TransformToBandSpace(EEGEvent[] events)
        {
            // transform to a set of points in band-space
            double[][] points = new double[channels][];
            for (int i = 0; i < points.Length; i++)
                points[i] = new double[bands.Length];

            foreach (EEGEvent evt in events)
            {
                for (int cIdx = 0; cIdx < evt.data.Length; cIdx++)
                {
                    points[cIdx] = evt.data;
                }
            }
            return points;
        }

        double Distance(double[][] a, double[][] b)
        {
            double dist = 0;
            for (int channel = 0; channel < channels; channel++)
            {
                dist += ((Compute(a[channel], b[channel]) + 1) * channelWeights[channel]) / bands.Length;
            }
            dist /= channels;
            return dist;
        }

        protected abstract double Compute(double[] x, double[] y);
    }

    public class AggregateKNNCorrelationPredictor : Predictor
    {

        public AggregateKNNCorrelationPredictor(int channels, int k, double thresholdProb, EEGDataType[] bands)
            : base(channels, k, thresholdProb, bands) { }

        protected override double Compute(double[] x, double[] y)
        {
            return StatsUtils.WeightedCorrelation(x, y, bandWeights);
        }
    }

    public class AggregateKNNDTWPredictor : Predictor
    {
        public AggregateKNNDTWPredictor(int channels, int k, double thresholdProb, EEGDataType[] bands)
            : base(channels, k, thresholdProb, bands) { }


        protected override double Compute(double[] x, double[] y)
        {
            return new DynamicTimeWarping(x, y).GetCost();
        }
    }
}<|MERGE_RESOLUTION|>--- conflicted
+++ resolved
@@ -1,285 +1,279 @@
-﻿using System;
-using System.Linq;
-<<<<<<< HEAD
-using System.Collections.Generic;
-
-namespace SharpBCI
-{
-=======
-using System.Collections.Generic;
-
-namespace SharpBCI
-{
->>>>>>> 9838f761
-    public interface IPredictor<T>
-    {
-        void AddTrainingData(int label, T data);
-        void ClearTrainingData();
-        int Predict(T test);
-    }
-
-    public interface IPredictorPipeable : IPipeable
-    {
-        void StartTraining(int id);
-        void StopTraining(int id);
-        void ClearTrainingData();
-    }
-
-    /**
-	 * A pipeable which aggregates received EEGEvents into an array based on the reported EEGEvent timestamp
-	 * and then uses an IPredictor<EEGEvent[]> to train/classify on them
-	 */
-    public class AggregatePredictionPipeable : Pipeable, IPredictorPipeable
-    {
-
-        public static int ID_PREDICT = 0;
-
-        IPredictor<EEGEvent[]> predictor;
-        int trainingId = ID_PREDICT;
-        DateTime currentTimeStep;
-        EEGEvent[] buffer;
-        EEGDataType[] types;
-        Dictionary<EEGDataType, int> indexMap;
-
-        public AggregatePredictionPipeable(int channels, int k, double thresholdProb, object[] typeNames)
-            : this(channels, k, thresholdProb, typeNames.Select((x) => (EEGDataType)Enum.Parse(typeof(EEGDataType), (string)x)).ToArray()){
-
-        }
-
-        public AggregatePredictionPipeable(int channels, int k, double thresholdProb, EEGDataType[] types)
-        {
-            if (channels <= 0 || k <= 0 || thresholdProb < 0 || thresholdProb >= 1)
-                throw new ArgumentOutOfRangeException();
-
-            if (types.Length == 0 || types == null)
-                throw new ArgumentOutOfRangeException();
-            this.types = types;
-
-            buffer = new EEGEvent[types.Length];
-
-            predictor = new AggregateKNNCorrelationPredictor(channels, k, thresholdProb, types);
-            indexMap = new Dictionary<EEGDataType, int>();
-            for (int i = 0; i < types.Length; i++)
-            {
-                indexMap.Add(types[i], i);
-            }
-        }
-
-        public void ClearTrainingData()
-        {
-            predictor.ClearTrainingData();
-        }
-
-        public void StartTraining(int id)
-        {
-            if (trainingId != ID_PREDICT)
-                throw new InvalidOperationException("Training already started");
-            trainingId = id;
-        }
-
-
-        public void StopTraining(int id)
-        {
-            if (trainingId == ID_PREDICT)
-                throw new InvalidOperationException("No training started");
-            trainingId = ID_PREDICT;
-        }
-
-        protected override bool Process(object item)
-        {
-            EEGEvent evt = (EEGEvent)item;
-            if (!types.Contains(evt.type))
-                return true;
-
-            if (evt.timestamp != currentTimeStep)
-            {
-                CheckBufferAndPredict();
-                currentTimeStep = evt.timestamp;
-            }
-
-            buffer[indexMap[evt.type]] = evt;
-
-            return true;
-        }
-
-        void CheckBufferAndPredict()
-        {
-            for (int i = 0; i < buffer.Length; i++)
-            {
-                if (buffer[i] == null) return;
-            }
-
-            if (trainingId == ID_PREDICT)
-            {
-                var prediction = predictor.Predict(buffer);
-                if (prediction != -1)
-                    Logger.Log(string.Format("Predicted: {0}", prediction));
-                Add(new TrainedEvent(prediction));
-            }
-            else
-            {
-                predictor.AddTrainingData(trainingId, buffer);
-            }
-
-            buffer = new EEGEvent[types.Length];
-        }
-    }
-
-    /**
-	 * An IPredictor which uses a 3-dimensional loci of points in the form of an array of EEGEvent's to classify EEG data
-	 */
-
-    public abstract class Predictor : IPredictor<EEGEvent[]>
-    {
-
-        protected readonly Dictionary<EEGDataType, int> bandLookup = new Dictionary<EEGDataType, int>();
-        protected readonly Dictionary<int, List<double[][]>> trainingData = new Dictionary<int, List<double[][]>>();
-        protected readonly EEGDataType[] bands;
-        protected readonly int channels;
-        protected readonly int k;
-        protected readonly double thresholdProb;
-        protected double[] bandWeights, channelWeights;
-
-        public Predictor(int channels, int k, double thresholdProb, EEGDataType[] bands)
-        {
-
-            if (channels <= 0 || k <= 0 || thresholdProb < 0 || thresholdProb >= 1)
-                throw new ArgumentOutOfRangeException();
-
-            if (bands == null || bands.Length == 0)
-                throw new ArgumentOutOfRangeException();
-
-            this.channels = channels;
-            this.channelWeights = Enumerable.Repeat<double>(1, channels).ToArray();
-            this.bands = bands;
-            this.bandWeights = Enumerable.Repeat<double>(1, bands.Length).ToArray();
-            this.k = k;
-            this.thresholdProb = thresholdProb;
-
-            for (int i = 0; i < bands.Length; i++)
-            {
-                bandLookup.Add(bands[i], i);
-            }
-        }
-
-        public void AddTrainingData(int id, EEGEvent[] events)
-        {
-            if (!trainingData.ContainsKey(id))
-                trainingData.Add(id, new List<double[][]>());
-            trainingData[id].Add(TransformToBandSpace(events));
-        }
-
-        public void ClearTrainingData()
-        {
-            trainingData.Clear();
-        }
-
-        public int Predict(EEGEvent[] events)
-        {
-            var nearestNeighbors = ComputeDistances(TransformToBandSpace(events));
-
-            if (nearestNeighbors == null)
-                return -1;
-
-            int prediction = Vote(nearestNeighbors);
-
-            return prediction;
-
-        }
-
-        public List<KeyValuePair<int, double>> ComputeDistances(double[][] data)
-        {
-            var distances = new List<KeyValuePair<int, double>>();
-
-            // O(N) * O(|channels|) * O(|bands|) performance
-            foreach (var pair in trainingData)
-            {
-                foreach (var point in pair.Value)
-                {
-                    double dist = Distance(data, point);
-                    distances.Add(new KeyValuePair<int, double>(pair.Key, dist));
-                }
-            }
-
-            if (distances.Count == 0)
-                return null;
-
-            return distances.ToList();
-        }
-
-        public int Vote(List<KeyValuePair<int, double>> distances)
-        {
-            var nearestNeighbors = distances.OrderByDescending((x) => x.Value).Take(k);
-
-            // use a plurality voting system weighted by distance from us
-            double voteSum = 0;
-            Dictionary<int, double> votes = new Dictionary<int, double>();
-            foreach (var neighbor in nearestNeighbors)
-            {
-                if (!votes.ContainsKey(neighbor.Key))
-                    votes.Add(neighbor.Key, 0);
-                var vote = 1.0 / neighbor.Value;
-                votes[neighbor.Key] += vote;
-                voteSum += vote;
-            }
-
-            var winner = votes.OrderBy((x) => x.Value).First();
-            return winner.Value / voteSum > thresholdProb ? winner.Key : -1;
-        }
-
-
-        double[][] TransformToBandSpace(EEGEvent[] events)
-        {
-            // transform to a set of points in band-space
-            double[][] points = new double[channels][];
-            for (int i = 0; i < points.Length; i++)
-                points[i] = new double[bands.Length];
-
-            foreach (EEGEvent evt in events)
-            {
-                for (int cIdx = 0; cIdx < evt.data.Length; cIdx++)
-                {
-                    points[cIdx] = evt.data;
-                }
-            }
-            return points;
-        }
-
-        double Distance(double[][] a, double[][] b)
-        {
-            double dist = 0;
-            for (int channel = 0; channel < channels; channel++)
-            {
-                dist += ((Compute(a[channel], b[channel]) + 1) * channelWeights[channel]) / bands.Length;
-            }
-            dist /= channels;
-            return dist;
-        }
-
-        protected abstract double Compute(double[] x, double[] y);
-    }
-
-    public class AggregateKNNCorrelationPredictor : Predictor
-    {
-
-        public AggregateKNNCorrelationPredictor(int channels, int k, double thresholdProb, EEGDataType[] bands)
-            : base(channels, k, thresholdProb, bands) { }
-
-        protected override double Compute(double[] x, double[] y)
-        {
-            return StatsUtils.WeightedCorrelation(x, y, bandWeights);
-        }
-    }
-
-    public class AggregateKNNDTWPredictor : Predictor
-    {
-        public AggregateKNNDTWPredictor(int channels, int k, double thresholdProb, EEGDataType[] bands)
-            : base(channels, k, thresholdProb, bands) { }
-
-
-        protected override double Compute(double[] x, double[] y)
-        {
-            return new DynamicTimeWarping(x, y).GetCost();
-        }
-    }
+﻿using System;
+using System.Linq;
+using System.Collections.Generic;
+
+namespace SharpBCI
+{
+
+    public interface IPredictor<T>
+    {
+        void AddTrainingData(int label, T data);
+        void ClearTrainingData();
+        int Predict(T test);
+    }
+
+    public interface IPredictorPipeable : IPipeable
+    {
+        void StartTraining(int id);
+        void StopTraining(int id);
+        void ClearTrainingData();
+    }
+
+    /**
+	 * A pipeable which aggregates received EEGEvents into an array based on the reported EEGEvent timestamp
+	 * and then uses an IPredictor<EEGEvent[]> to train/classify on them
+	 */
+    public class AggregatePredictionPipeable : Pipeable, IPredictorPipeable
+    {
+
+        public static int ID_PREDICT = 0;
+
+        IPredictor<EEGEvent[]> predictor;
+        int trainingId = ID_PREDICT;
+        DateTime currentTimeStep;
+        EEGEvent[] buffer;
+        EEGDataType[] types;
+        Dictionary<EEGDataType, int> indexMap;
+
+        public AggregatePredictionPipeable(int channels, int k, double thresholdProb, object[] typeNames)
+            : this(channels, k, thresholdProb, typeNames.Select((x) => (EEGDataType)Enum.Parse(typeof(EEGDataType), (string)x)).ToArray()){
+
+        }
+
+        public AggregatePredictionPipeable(int channels, int k, double thresholdProb, EEGDataType[] types)
+        {
+            if (channels <= 0 || k <= 0 || thresholdProb < 0 || thresholdProb >= 1)
+                throw new ArgumentOutOfRangeException();
+
+            if (types.Length == 0 || types == null)
+                throw new ArgumentOutOfRangeException();
+            this.types = types;
+
+            buffer = new EEGEvent[types.Length];
+
+            predictor = new AggregateKNNCorrelationPredictor(channels, k, thresholdProb, types);
+            indexMap = new Dictionary<EEGDataType, int>();
+            for (int i = 0; i < types.Length; i++)
+            {
+                indexMap.Add(types[i], i);
+            }
+        }
+
+        public void ClearTrainingData()
+        {
+            predictor.ClearTrainingData();
+        }
+
+        public void StartTraining(int id)
+        {
+            if (trainingId != ID_PREDICT)
+                throw new InvalidOperationException("Training already started");
+            trainingId = id;
+        }
+
+
+        public void StopTraining(int id)
+        {
+            if (trainingId == ID_PREDICT)
+                throw new InvalidOperationException("No training started");
+            trainingId = ID_PREDICT;
+        }
+
+        protected override bool Process(object item)
+        {
+            EEGEvent evt = (EEGEvent)item;
+            if (!types.Contains(evt.type))
+                return true;
+
+            if (evt.timestamp != currentTimeStep)
+            {
+                CheckBufferAndPredict();
+                currentTimeStep = evt.timestamp;
+            }
+
+            buffer[indexMap[evt.type]] = evt;
+
+            return true;
+        }
+
+        void CheckBufferAndPredict()
+        {
+            for (int i = 0; i < buffer.Length; i++)
+            {
+                if (buffer[i] == null) return;
+            }
+
+            if (trainingId == ID_PREDICT)
+            {
+                var prediction = predictor.Predict(buffer);
+                if (prediction != -1)
+                    Logger.Log(string.Format("Predicted: {0}", prediction));
+                Add(new TrainedEvent(prediction));
+            }
+            else
+            {
+                predictor.AddTrainingData(trainingId, buffer);
+            }
+
+            buffer = new EEGEvent[types.Length];
+        }
+    }
+
+    /**
+	 * An IPredictor which uses a 3-dimensional loci of points in the form of an array of EEGEvent's to classify EEG data
+	 */
+
+    public abstract class Predictor : IPredictor<EEGEvent[]>
+    {
+
+        protected readonly Dictionary<EEGDataType, int> bandLookup = new Dictionary<EEGDataType, int>();
+        protected readonly Dictionary<int, List<double[][]>> trainingData = new Dictionary<int, List<double[][]>>();
+        protected readonly EEGDataType[] bands;
+        protected readonly int channels;
+        protected readonly int k;
+        protected readonly double thresholdProb;
+        protected double[] bandWeights, channelWeights;
+
+        public Predictor(int channels, int k, double thresholdProb, EEGDataType[] bands)
+        {
+
+            if (channels <= 0 || k <= 0 || thresholdProb < 0 || thresholdProb >= 1)
+                throw new ArgumentOutOfRangeException();
+
+            if (bands == null || bands.Length == 0)
+                throw new ArgumentOutOfRangeException();
+
+            this.channels = channels;
+            this.channelWeights = Enumerable.Repeat<double>(1, channels).ToArray();
+            this.bands = bands;
+            this.bandWeights = Enumerable.Repeat<double>(1, bands.Length).ToArray();
+            this.k = k;
+            this.thresholdProb = thresholdProb;
+
+            for (int i = 0; i < bands.Length; i++)
+            {
+                bandLookup.Add(bands[i], i);
+            }
+        }
+
+        public void AddTrainingData(int id, EEGEvent[] events)
+        {
+            if (!trainingData.ContainsKey(id))
+                trainingData.Add(id, new List<double[][]>());
+            trainingData[id].Add(TransformToBandSpace(events));
+        }
+
+        public void ClearTrainingData()
+        {
+            trainingData.Clear();
+        }
+
+        public int Predict(EEGEvent[] events)
+        {
+            var nearestNeighbors = ComputeDistances(TransformToBandSpace(events));
+
+            if (nearestNeighbors == null)
+                return -1;
+
+            int prediction = Vote(nearestNeighbors);
+
+            return prediction;
+
+        }
+
+        public List<KeyValuePair<int, double>> ComputeDistances(double[][] data)
+        {
+            var distances = new List<KeyValuePair<int, double>>();
+
+            // O(N) * O(|channels|) * O(|bands|) performance
+            foreach (var pair in trainingData)
+            {
+                foreach (var point in pair.Value)
+                {
+                    double dist = Distance(data, point);
+                    distances.Add(new KeyValuePair<int, double>(pair.Key, dist));
+                }
+            }
+
+            if (distances.Count == 0)
+                return null;
+
+            return distances.ToList();
+        }
+
+        public int Vote(List<KeyValuePair<int, double>> distances)
+        {
+            var nearestNeighbors = distances.OrderByDescending((x) => x.Value).Take(k);
+
+            // use a plurality voting system weighted by distance from us
+            double voteSum = 0;
+            Dictionary<int, double> votes = new Dictionary<int, double>();
+            foreach (var neighbor in nearestNeighbors)
+            {
+                if (!votes.ContainsKey(neighbor.Key))
+                    votes.Add(neighbor.Key, 0);
+                var vote = 1.0 / neighbor.Value;
+                votes[neighbor.Key] += vote;
+                voteSum += vote;
+            }
+
+            var winner = votes.OrderBy((x) => x.Value).First();
+            return winner.Value / voteSum > thresholdProb ? winner.Key : -1;
+        }
+
+
+        double[][] TransformToBandSpace(EEGEvent[] events)
+        {
+            // transform to a set of points in band-space
+            double[][] points = new double[channels][];
+            for (int i = 0; i < points.Length; i++)
+                points[i] = new double[bands.Length];
+
+            foreach (EEGEvent evt in events)
+            {
+                for (int cIdx = 0; cIdx < evt.data.Length; cIdx++)
+                {
+                    points[cIdx] = evt.data;
+                }
+            }
+            return points;
+        }
+
+        double Distance(double[][] a, double[][] b)
+        {
+            double dist = 0;
+            for (int channel = 0; channel < channels; channel++)
+            {
+                dist += ((Compute(a[channel], b[channel]) + 1) * channelWeights[channel]) / bands.Length;
+            }
+            dist /= channels;
+            return dist;
+        }
+
+        protected abstract double Compute(double[] x, double[] y);
+    }
+
+    public class AggregateKNNCorrelationPredictor : Predictor
+    {
+
+        public AggregateKNNCorrelationPredictor(int channels, int k, double thresholdProb, EEGDataType[] bands)
+            : base(channels, k, thresholdProb, bands) { }
+
+        protected override double Compute(double[] x, double[] y)
+        {
+            return StatsUtils.WeightedCorrelation(x, y, bandWeights);
+        }
+    }
+
+    public class AggregateKNNDTWPredictor : Predictor
+    {
+        public AggregateKNNDTWPredictor(int channels, int k, double thresholdProb, EEGDataType[] bands)
+            : base(channels, k, thresholdProb, bands) { }
+
+
+        protected override double Compute(double[] x, double[] y)
+        {
+            return new DynamicTimeWarping(x, y).GetCost();
+        }
+    }
 }